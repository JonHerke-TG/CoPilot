--- conflicted
+++ resolved
@@ -71,7 +71,6 @@
     M: int = 20
     ef_construction: int = 128
 
-<<<<<<< HEAD
 class CreateIngestConfig(BaseModel):
     data_source: str
     data_source_config: Dict
@@ -82,7 +81,7 @@
     load_job_id: str
     data_source_id: str
     file_path: str
-=======
+
 class QueryDeleteRequest(BaseModel):
     ids: Optional[Union[str, List[str]]]
     expr: Optional[str]
@@ -90,4 +89,3 @@
 class QueryUperstRequest(BaseModel):
     id: Optional[str]
     query_info: Optional[GSQLQueryInfo]
->>>>>>> 5dc5f2f4

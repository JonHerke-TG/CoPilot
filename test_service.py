--- conflicted
+++ resolved
@@ -215,174 +215,4 @@
                                         "Number of Questions": final_df["Answer Correct"].shape[0]}, commit=True)
                     tmp_table = wandb.Table(dataframe=final_df)
                     cls.wandbLogger.log({"qa_results": tmp_table})
-                    wandb.finish()
-<<<<<<< HEAD
-=======
-
-def question_test_generator(dataset, row, username, password):
-    
-    # Need to extract q/a pairs before test is generated,
-    # as otherwise we look at the last question/answer pair is used
-    question = row["Question"]
-    true_answer = str(row["Answer"])
-    function_call = row["Function Call"]
-    question_theme = row["Question Theme"]
-    question_type = row["Question Type"]
-
-    test_name = "test_question_"+dataset+"_"+str(row.name)+question_theme.replace(" ", "_")
-
-    def test(self):
-        def json_are_equal(obj1, obj2, epsilon=EPS):
-            # Check if the types are the same
-            if type(obj1) != type(obj2):
-                return False
-            
-            # Check for lists
-            if isinstance(obj1, list):
-                if len(obj1) != len(obj2):
-                    return False
-                for i in range(len(obj1)):
-                    if not json_are_equal(obj1[i], obj2[i], epsilon):
-                        return False
-                return True
-            
-            # Check for dictionaries
-            elif isinstance(obj1, dict):
-                if set(obj1.keys()) != set(obj2.keys()):
-                    return False
-                for key in obj1:
-                    if not json_are_equal(obj1[key], obj2[key], epsilon):
-                        return False
-                return True
-            
-            # Check for floats with epsilon
-            elif isinstance(obj1, float):
-                return abs(obj1 - obj2) < epsilon
-            
-            # Check for other types
-            else:
-                return obj1 == obj2
-
-
-        t1 = time.time()
-        resp = self.client.post("/"+dataset+"/query", json={"query": question}, auth=(username, password))
-        t2 = time.time()
-        self.assertEqual(resp.status_code, 200)
-        evaluator = load_evaluator("string_distance")
-        try:
-            answer = resp.json()["query_sources"]["result"]
-            query_source = resp.json()["query_sources"]["function_call"]
-            question_answered = resp.json()["answered_question"]
-        except:
-            answer = ""
-            query_source = str(resp.json()["query_sources"])
-            question_answered = resp.json()["answered_question"]
-        correct = False
-        if isinstance(answer, str):
-            string_dist = evaluator.evaluate_strings(prediction=answer, reference=true_answer)["score"]
-            if string_dist <= .2:
-                correct = True
-        elif isinstance(answer, list):
-            json_form = json.loads(true_answer)
-            try:
-               correct = json_are_equal(answer, json_form)
-            except Exception as e:
-                correct = False
-        elif isinstance(answer, dict):
-            json_form = json.loads(true_answer)
-            try:
-                correct = json_are_equal(answer, json_form)
-            except Exception as e:
-                correct = False
-        elif isinstance(answer, int):
-            try:
-                if answer == int(true_answer):
-                    correct = True
-            except ValueError:
-                correct = False
-        elif isinstance(answer, float):
-            try:
-                if abs(answer - float(true_answer)) <= EPS:
-                    correct = True
-            except ValueError:
-                correct = False
-
-        if question_answered and not(correct): # final LLM evaluation
-            fp = open("./configs/test_evaluation_model_config.json")
-            test_llm_config = json.load(fp)
-            fp.close()
-            llm = ChatOpenAI(**test_llm_config)
-            
-            evaluator = load_evaluator("labeled_score_string", llm=llm)
-
-            eval_result = evaluator.evaluate_strings(
-                prediction=str(answer)+" answered by this function call: " +str(query_source),
-                reference=str(true_answer)+" answered by this function call: "+str(function_call),
-                input=question
-            )
-
-            if eval_result["score"] >= 7:
-                correct = True
-
-        if USE_WANDB:
-            self.table.add_data(
-                    self.llm_service,
-                    dataset,
-                    question_type,
-                    question_theme,
-                    question,
-                    true_answer,
-                    function_call,
-                    resp.json()["natural_language_response"], 
-                    str(answer),
-                    query_source,
-                    correct,
-                    question_answered,
-                    t2-t1
-            )
-
-        self.assertEqual(correct, True)
-    return test_name, test
-
-
-def query_registration_test_generator(dataset, username, password, query_name, query_json):
-    
-    # Need to extract q/a pairs before test is generated,
-    # as otherwise we look at the last question/answer pair is used
-
-    test_name = "test_insert_"+dataset+"_"+query_name
-
-    def test(self):
-        resp = self.client.post("/"+dataset+"/registercustomquery",
-                                json=json.loads(query_json), 
-                                auth=(username, password))
-        self.assertEqual(resp.status_code, 200)
-        id = resp.json()[0]
-        self.assertIsInstance(id, str)
-    return test_name, test
-
-with open("./configs/db_config.json", "r") as config_file:
-    config = json.load(config_file)
-
-def get_query_and_prompt(suite, query):
-    with open("./test_questions/"+suite+"/"+query+"/"+query+"_prompt.json") as f:
-        query_desc = f.read()
-    return query_desc
-
-for suite in ["OGB_MAG", "DigitalInfra"]:
-    queries = [x for x in os.listdir('./test_questions/'+suite+"/") if not(os.path.isfile('./test_questions/'+suite+"/"+x)) and x != "gsql" and x != "tmp"]
-
-    prompts = [(q, get_query_and_prompt(suite, q)) for q in queries]
-
-    registration_tests = [query_registration_test_generator(suite, config["username"], config["password"], q[0], q[1]) for q in prompts]
-
-    for rt in registration_tests:
-        setattr(CommonTests, rt[0], rt[1])
-
-    questions = "./test_questions/"+suite+"/"+suite+"Questions.tsv"
-    questions = pd.read_csv(questions, delimiter="\t")
-    
-    tests = list(questions.apply(lambda x: question_test_generator(suite, x, config["username"], config["password"]), axis = 1))
-    for test in tests:
-        setattr(CommonTests, test[0], test[1])
->>>>>>> a3fd0bf1
+                    wandb.finish()